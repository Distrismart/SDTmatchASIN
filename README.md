--- conflicted
+++ resolved
@@ -1,5 +1,4 @@
 # SDTmatchASIN
-<<<<<<< HEAD
 
 SDTmatchASIN helps catalog teams look up Amazon ASINs starting from European Article Numbers (EANs) by combining Amazon's Selling Partner API (SP-API) catalog endpoints with Product Advertising API (PA-API) lookups and local fuzzy-matching heuristics.
 
@@ -147,19 +146,4 @@
 
 - [Selling Partner API documentation](https://developer-docs.amazon.com/sp-api)
 - [Product Advertising API documentation](https://webservices.amazon.com/paapi5/documentation/)
-- [python-sp-api GitHub](https://github.com/saleweaver/python-amazon-sp-api)
-=======
-Look for ASINs on Amazon based on EAN
-
-## Running tests
-
-Install the development requirements (pytest is the only dependency for the
-test-suite) and execute:
-
-```bash
-pytest
-```
-
-This command is compatible with continuous integration environments and will
-discover the tests that exercise the pack size heuristics and CLI behaviour.
->>>>>>> 2960abae
+- [python-sp-api GitHub](https://github.com/saleweaver/python-amazon-sp-api)